//
//  URLQueryItemEncoder.swift
//  URLQueryItemEncoder
//
//  Created by Pitiphong Phongpattranont on 23/10/2017.
//  Copyright © 2017 Pitiphong Phongpattranont. All rights reserved.
//

import Foundation


protocol URLQueryItemEncoderDateFormatter {
  func string(from date: Date) -> String
}

extension DateFormatter: URLQueryItemEncoderDateFormatter {}
<<<<<<< HEAD
@available(watchOS 3.0, *)
@available(iOS 10.0, iOSApplicationExtension 10.0, macOS 10.12, *)
=======
@available(iOS 10.0, iOSApplicationExtension 10.0, macOS 10.12, tvOS 10.0, *)
>>>>>>> 8b4530aa
extension ISO8601DateFormatter: URLQueryItemEncoderDateFormatter {}

let iso8601Formatter: URLQueryItemEncoderDateFormatter = {
  #if os(Linux)
    let formatter = DateFormatter()
    formatter.locale = Locale(identifier: "en_US_POSIX")
    formatter.timeZone = TimeZone(identifier: "UTC")!
    formatter.dateFormat = "yyyy-MM-dd'T'HH:mm:ss.SSS'Z'"
    return formatter
  #else
<<<<<<< HEAD
    if #available(iOS 11.0, macOS 10.13, *), #available(watchOS 4.0, *) {
=======
    if #available(iOS 11.0, macOS 10.13, tvOS 11.0, *) {
>>>>>>> 8b4530aa
      var formatter = ISO8601DateFormatter()
      formatter.formatOptions.formUnion([.withFractionalSeconds])
      return formatter
    } else {
      let formatter = DateFormatter()
      formatter.locale = Locale(identifier: "en_US_POSIX")
      formatter.timeZone = TimeZone(identifier: "UTC")!
      formatter.dateFormat = "yyyy-MM-dd'T'HH:mm:ss.SSS'Z'"
      return formatter
    }
  #endif
}()


/// `URLQueryItemEncoder` facilitates the encoding of `Encodable` values into URLQueryItems.
public class URLQueryItemEncoder {
  
  /// The strategy to use for encoding array indexes.
  public enum ArrayIndexEncodingStrategy {
    /// Encode any array index as an empty square brackets `[]`
    case emptySquareBrackets
    /// Encode an array index as index number
    case index
  }
  
  fileprivate(set) public var codingPath: [CodingKey] = []
  fileprivate var items: [URLQueryItem] = []
  
  /// The strategy to use in encoding array indexes. Defaults to `.emptySquareBrackets`.
  public var arrayIndexEncodingStrategy = ArrayIndexEncodingStrategy.emptySquareBrackets
  public init() {}
  
  /// Encodes the given top-level value and returns an array of its URLQueryItem representation.
  ///
  /// - parameter value: The value to encode.
  /// - returns: An array of `URLQueryItem` containing the encoded query item data.
  /// - throws: An error if any value throws an error during encoding.
  public func encode(_ value: Encodable) throws -> [URLQueryItem] {
    items = []
    try value.encode(to: self)
    return items
  }
  
  
  private static let formURLEncodedAllowedCharacters: CharacterSet = {
    var characters = CharacterSet.urlQueryAllowed
    characters.remove(charactersIn: ":#[]@?/!$&'()*+,;=")
    return characters
  }()
  
  /// Encodes the given array of `URLQueryItem` and returns an x-www-urlencoded compatible Data representation.
  ///
  /// - Parameter queryItems: The URLQueryItems to encode
  /// - Returns: A data represents the encoded with an x-www-urlencoded compatible representation
  public static func encodeToFormURLEncodedData(queryItems: [URLQueryItem]) -> Data {
    var components = URLComponents()
    components.queryItems = queryItems.map({
      URLQueryItem(
        name: $0.name.addingPercentEncoding(withAllowedCharacters: URLQueryItemEncoder.formURLEncodedAllowedCharacters) ?? $0.name,
        value: $0.value?.addingPercentEncoding(withAllowedCharacters: URLQueryItemEncoder.formURLEncodedAllowedCharacters)
      )
    })
    
    return components.query!.data(using: .utf8)!
  }
}

extension Array where Element == CodingKey {
  fileprivate func queryItemKeyForKey(_ key: CodingKey) -> String {
    let keysPath = self + [key]
    return keysPath.queryItemKey
  }
  
  fileprivate var queryItemKey: String {
    guard !isEmpty else { return "" }
    var keysPath = self
    let firstKey = keysPath.removeFirst()
    let tailCodingKeyString = keysPath.reduce(into: "", {
      $0 += "[\($1.stringValue)]"
    })
    
    return firstKey.stringValue + tailCodingKeyString
  }
}

private struct URLQueryItemArrayElementKey: CodingKey {
  let encodingStrategy: URLQueryItemEncoder.ArrayIndexEncodingStrategy
  
  fileprivate var stringValue: String {
    switch encodingStrategy {
    case .emptySquareBrackets:
      return ""
    case .index:
      return String(index)
    }
  }
  
  fileprivate init(index: Int, encodingStrategy: URLQueryItemEncoder.ArrayIndexEncodingStrategy) {
    self.index = index
    self.encodingStrategy = encodingStrategy
  }
  
  init?(stringValue: String) {
    guard let index = Int(stringValue) else { return nil }
    self.index = index
    encodingStrategy = .index
  }
  let index: Int
  var intValue: Int? {
    return index
  }
  init?(intValue: Int) {
    self.index = intValue
    encodingStrategy = .index
  }
}

extension URLQueryItemEncoder {
  private func pushNil(forKey codingPath: [CodingKey]) throws {
    items.append(URLQueryItem(name: codingPath.queryItemKey, value: nil))
  }
  
  private func push(_ value: DateComponents, forKey codingPath: [CodingKey]) throws {
    guard (value.calendar?.identifier ?? Calendar.current.identifier) == .gregorian,
      let year = value.year, let month = value.month, let day = value.day else {
        throw DecodingError.dataCorrupted(DecodingError.Context(codingPath: codingPath, debugDescription: "Invalid date components"))
    }
    
    items.append(URLQueryItem(name: codingPath.queryItemKey, value: "\(year)-\(month)-\(day)"))
  }
  
  private func push(_ value: String, forKey codingPath: [CodingKey]) throws {
    items.append(URLQueryItem(name: codingPath.queryItemKey, value: value))
  }
  
  private func push(_ value: Date, forKey codingPath: [CodingKey]) throws {
    items.append(URLQueryItem(name: codingPath.queryItemKey, value: iso8601Formatter.string(from: value)))
  }
  
  private func push(_ value: Bool, forKey codingPath: [CodingKey]) throws {
    let boolValue: String
    switch value {
    case true:
      boolValue = "true"
    case false:
      boolValue = "false"
    }
    items.append(URLQueryItem(name: codingPath.queryItemKey, value: boolValue))
  }
  
  private func push(_ value: Int, forKey codingPath: [CodingKey]) throws {
    items.append(URLQueryItem(name: codingPath.queryItemKey, value: "\(value)"))
  }
  
  private func push(_ value: Int8, forKey codingPath: [CodingKey]) throws {
    items.append(URLQueryItem(name: codingPath.queryItemKey, value: "\(value)"))
  }
  
  private func push(_ value: Int16, forKey codingPath: [CodingKey]) throws {
    items.append(URLQueryItem(name: codingPath.queryItemKey, value: "\(value)"))
  }
  
  private func push(_ value: Int32, forKey codingPath: [CodingKey]) throws {
    items.append(URLQueryItem(name: codingPath.queryItemKey, value: "\(value)"))
  }
  
  private func push(_ value: Int64, forKey codingPath: [CodingKey]) throws {
    items.append(URLQueryItem(name: codingPath.queryItemKey, value: "\(value)"))
  }
  
  private func push(_ value: UInt, forKey codingPath: [CodingKey]) throws {
    items.append(URLQueryItem(name: codingPath.queryItemKey, value: "\(value)"))
  }
  
  private func push(_ value: UInt8, forKey codingPath: [CodingKey]) throws {
    items.append(URLQueryItem(name: codingPath.queryItemKey, value: "\(value)"))
  }
  
  private func push(_ value: UInt16, forKey codingPath: [CodingKey]) throws {
    items.append(URLQueryItem(name: codingPath.queryItemKey, value: "\(value)"))
  }
  
  private func push(_ value: UInt32, forKey codingPath: [CodingKey]) throws {
    items.append(URLQueryItem(name: codingPath.queryItemKey, value: "\(value)"))
  }
  
  private func push(_ value: UInt64, forKey codingPath: [CodingKey]) throws {
    items.append(URLQueryItem(name: codingPath.queryItemKey, value: "\(value)"))
  }
  
  private func push(_ value: Double, forKey codingPath: [CodingKey]) throws {
    items.append(URLQueryItem(name: codingPath.queryItemKey, value: "\(value)"))
  }
  
  private func push(_ value: Float, forKey codingPath: [CodingKey]) throws {
    items.append(URLQueryItem(name: codingPath.queryItemKey, value: "\(value)"))
  }
  
  private func push(_ value: URL, forKey codingPath: [CodingKey]) throws {
    items.append(URLQueryItem(name: codingPath.queryItemKey, value: value.absoluteString))
  }
  
  private func push<T: Encodable>(_ value: T, forKey codingPath: [CodingKey]) throws {
    self.codingPath = codingPath
    switch value {
    case let value as String:
      try push(value, forKey: codingPath)
      
    case let value as Bool:
      try push(value, forKey: codingPath)
    case let value as Int:
      try push(value, forKey: codingPath)
    case let value as Int8:
      try push(value, forKey: codingPath)
    case let value as Int16:
      try push(value, forKey: codingPath)
    case let value as Int32:
      try push(value, forKey: codingPath)
    case let value as Int64:
      try push(value, forKey: codingPath)
    case let value as UInt:
      try push(value, forKey: codingPath)
    case let value as UInt8:
      try push(value, forKey: codingPath)
    case let value as UInt16:
      try push(value, forKey: codingPath)
    case let value as UInt32:
      try push(value, forKey: codingPath)
    case let value as UInt64:
      try push(value, forKey: codingPath)
      
    case let value as Double:
      try push(value, forKey: codingPath)
    case let value as Float:
      try push(value, forKey: codingPath)
      
    case let value as Date:
      try push(value, forKey: codingPath)
    case let value as DateComponents:
      try push(value, forKey: codingPath)
      
    case let value as URL:
      try push(value, forKey: codingPath)
      
    case let value:
      try value.encode(to: self)
    }
  }
}

extension URLQueryItemEncoder: Encoder {
  public var userInfo: [CodingUserInfoKey : Any] { return [:] }
  
  public func container<Key>(keyedBy type: Key.Type) -> KeyedEncodingContainer<Key> where Key : CodingKey {
    return KeyedEncodingContainer(KeyedContainer<Key>(encoder: self, codingPath: codingPath))
  }
  
  public func unkeyedContainer() -> UnkeyedEncodingContainer {
    return UnkeyedContanier(encoder: self, codingPath: codingPath)
  }
  
  public func singleValueContainer() -> SingleValueEncodingContainer {
    return SingleValueContanier(encoder: self, codingPath: codingPath)
  }
}

extension URLQueryItemEncoder {
  fileprivate struct KeyedContainer<Key: CodingKey>: KeyedEncodingContainerProtocol {
    let encoder: URLQueryItemEncoder
    let codingPath: [CodingKey]
    
    func encode<T>(_ value: T, forKey key: Key) throws where T : Encodable {
      let codingPath = self.codingPath + [key]
      encoder.codingPath = codingPath
      defer { encoder.codingPath.removeLast() }
      try encoder.push(value, forKey: codingPath)
    }
    
    func encodeNil(forKey key: Key) throws {
      let codingPath = self.codingPath + [key]
      encoder.codingPath = codingPath
      defer { encoder.codingPath.removeLast() }
      try encoder.pushNil(forKey: codingPath)
    }
    
    func nestedContainer<NestedKey>(keyedBy keyType: NestedKey.Type, forKey key: Key) -> KeyedEncodingContainer<NestedKey> where NestedKey : CodingKey {
      return KeyedEncodingContainer(KeyedContainer<NestedKey>(encoder: encoder, codingPath: codingPath + [key]))
    }
    
    func nestedUnkeyedContainer(forKey key: Key) -> UnkeyedEncodingContainer {
      return UnkeyedContanier(encoder: encoder, codingPath: codingPath + [key])
    }
    
    func superEncoder() -> Encoder {
      return URLQueryItemReferencingEncoder(encoder: encoder, codingPath: codingPath)
    }
    
    func superEncoder(forKey key: Key) -> Encoder {
      return URLQueryItemReferencingEncoder(encoder: encoder, codingPath: codingPath + [key])
    }
  }
  
  fileprivate class UnkeyedContanier: UnkeyedEncodingContainer {
    var encoder: URLQueryItemEncoder
    
    var codingPath: [CodingKey]
    
    var count: Int {
      return encodedItemsCount
    }
    
    var encodedItemsCount: Int = 0
    
    fileprivate init(encoder: URLQueryItemEncoder, codingPath: [CodingKey], encodedItemsCount: Int = 0) {
      self.encoder = encoder
      self.codingPath = codingPath
      self.encodedItemsCount = encodedItemsCount
    }
    
    func nestedContainer<NestedKey>(keyedBy keyType: NestedKey.Type) -> KeyedEncodingContainer<NestedKey> where NestedKey : CodingKey {
      codingPath.append(
        URLQueryItemArrayElementKey(index: encodedItemsCount, encodingStrategy: encoder.arrayIndexEncodingStrategy)
      )
      defer { codingPath.removeLast() }
      return KeyedEncodingContainer(KeyedContainer<NestedKey>(encoder: encoder, codingPath: codingPath))
    }
    
    func nestedUnkeyedContainer() -> UnkeyedEncodingContainer {
      codingPath.append(
        URLQueryItemArrayElementKey(index: encodedItemsCount, encodingStrategy: encoder.arrayIndexEncodingStrategy)
      )
      defer { codingPath.removeLast() }
      return self
    }
    
    func superEncoder() -> Encoder {
      codingPath.append(URLQueryItemArrayElementKey(index: encodedItemsCount, encodingStrategy: encoder.arrayIndexEncodingStrategy))
      defer { codingPath.removeLast() }
      return UnkeyedURLQueryItemReferencingEncoder(encoder: encoder, codingPath: codingPath, referencing: self)
    }
    
    func encodeNil() throws {
      codingPath.append(
        URLQueryItemArrayElementKey(index: encodedItemsCount, encodingStrategy: encoder.arrayIndexEncodingStrategy)
      )
      defer { codingPath.removeLast() }
      try encoder.pushNil(forKey: codingPath)
      encodedItemsCount += 1
    }
    
    func encode<T>(_ value: T) throws where T : Encodable {
      codingPath.append(
        URLQueryItemArrayElementKey(index: encodedItemsCount, encodingStrategy: encoder.arrayIndexEncodingStrategy)
      )
      defer { codingPath.removeLast() }
      try encoder.push(value, forKey: codingPath)
      encodedItemsCount += 1
    }
  }
  
  fileprivate struct SingleValueContanier: SingleValueEncodingContainer {
    let encoder: URLQueryItemEncoder
    var codingPath: [CodingKey]
    
    fileprivate init(encoder: URLQueryItemEncoder, codingPath: [CodingKey]) {
      self.encoder = encoder
      self.codingPath = codingPath
    }
    
    mutating func encodeNil() throws {
      try encoder.pushNil(forKey: codingPath)
    }
    
    public func encode(_ value: Bool) throws {
      try encoder.push(value, forKey: codingPath)
    }
    
    public func encode(_ value: Int) throws {
      try encoder.push(value, forKey: codingPath)
    }
    
    public func encode(_ value: Int8) throws {
      try encoder.push(value, forKey: codingPath)
    }
    
    public func encode(_ value: Int16) throws {
      try encoder.push(value, forKey: codingPath)
    }
    
    public func encode(_ value: Int32) throws {
      try encoder.push(value, forKey: codingPath)
    }
    
    public func encode(_ value: Int64) throws {
      try encoder.push(value, forKey: codingPath)
    }
    
    public func encode(_ value: UInt) throws {
      try encoder.push(value, forKey: codingPath)
    }
    
    public func encode(_ value: UInt8) throws {
      try encoder.push(value, forKey: codingPath)
    }
    
    public func encode(_ value: UInt16) throws {
      try encoder.push(value, forKey: codingPath)
    }
    
    public func encode(_ value: UInt32) throws {
      try encoder.push(value, forKey: codingPath)
    }
    
    public func encode(_ value: UInt64) throws {
      try encoder.push(value, forKey: codingPath)
    }
    
    public func encode(_ value: String) throws {
      try encoder.push(value, forKey: codingPath)
    }
    
    public func encode(_ value: Float) throws {
      try encoder.push(value, forKey: codingPath)
    }
    
    public func encode(_ value: Double) throws {
      try encoder.push(value, forKey: codingPath)
    }
    
    mutating func encode<T>(_ value: T) throws where T : Encodable {
      encoder.codingPath = self.codingPath
      try encoder.push(value, forKey: codingPath)
    }
  }
}

fileprivate class URLQueryItemReferencingEncoder: URLQueryItemEncoder {
  fileprivate let encoder: URLQueryItemEncoder
  
  init(encoder: URLQueryItemEncoder, codingPath: [CodingKey]) {
    self.encoder = encoder
    super.init()
    self.codingPath = codingPath
    self.arrayIndexEncodingStrategy = encoder.arrayIndexEncodingStrategy
  }
  
  deinit {
    self.encoder.items.append(contentsOf: self.items)
  }
}

fileprivate class UnkeyedURLQueryItemReferencingEncoder: URLQueryItemReferencingEncoder {
  var referencedUnkeyedContainer: UnkeyedContanier
  
  init(encoder: URLQueryItemEncoder, codingPath: [CodingKey], referencing: UnkeyedContanier) {
    referencedUnkeyedContainer = referencing
    super.init(encoder: encoder, codingPath: codingPath)
  }
  
  deinit {
    referencedUnkeyedContainer.encodedItemsCount += items.count
  }
}
<|MERGE_RESOLUTION|>--- conflicted
+++ resolved
@@ -14,12 +14,7 @@
 }
 
 extension DateFormatter: URLQueryItemEncoderDateFormatter {}
-<<<<<<< HEAD
-@available(watchOS 3.0, *)
-@available(iOS 10.0, iOSApplicationExtension 10.0, macOS 10.12, *)
-=======
-@available(iOS 10.0, iOSApplicationExtension 10.0, macOS 10.12, tvOS 10.0, *)
->>>>>>> 8b4530aa
+@available(iOS 10.0, iOSApplicationExtension 10.0, macOS 10.12, tvOS 10.0, watchOS 3.0, *)
 extension ISO8601DateFormatter: URLQueryItemEncoderDateFormatter {}
 
 let iso8601Formatter: URLQueryItemEncoderDateFormatter = {
@@ -30,11 +25,7 @@
     formatter.dateFormat = "yyyy-MM-dd'T'HH:mm:ss.SSS'Z'"
     return formatter
   #else
-<<<<<<< HEAD
-    if #available(iOS 11.0, macOS 10.13, *), #available(watchOS 4.0, *) {
-=======
-    if #available(iOS 11.0, macOS 10.13, tvOS 11.0, *) {
->>>>>>> 8b4530aa
+    if #available(iOS 11.0, macOS 10.13, tvOS 11.0, watchOS 3.0, *) {
       var formatter = ISO8601DateFormatter()
       formatter.formatOptions.formUnion([.withFractionalSeconds])
       return formatter
